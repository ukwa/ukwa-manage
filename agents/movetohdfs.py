#!/usr/bin/env python
'''
Description:	Script to move files to HDFS
Author:		Gil
Date:		2016 April 26
'''

# libraries ---------
import os
import sys
import time
import re
import logging
import argparse
import string
import subprocess
from datetime import datetime, timedelta
from hdfs import InsecureClient
import hashlib

# variables ---------
logger = ()
args = ()
patternRegex = ''


# functions ---------
def script_die(msg):
    logger.error(msg)
    logger.error("Script died")
    sys.exit(1)


def setup_logging():
    # set handler
    handler = logging.StreamHandler()
    formatter = logging.Formatter("[%(asctime)s] %(levelname)s %(filename)s.%(funcName)s: %(message)s")
    handler.setFormatter(formatter)

    # attach to root logger
    logging.root.addHandler(handler)

    # set logging levels
    global logger
    logging.basicConfig(level=logging.WARNING)
    logging.root.setLevel(logging.WARNING)
    logger = logging.getLogger(__name__)
    logger.setLevel(logging.INFO)


def get_args():
<<<<<<< HEAD
    parser = argparse.ArgumentParser('Copy discovered files to HDFS')
    parser.add_argument('--webhdfs-prefix', dest='webhdfs_prefix', default='http://hdfs.gtw.wa.bl.uk:14000',
                        help="WebHDFS prefix to use [default: %(default)s")
    parser.add_argument('--webhdfs-user', dest='webhdfs_user', default='root',
                        help="WebHDFS user to use [default: %(default)s")
    parser.add_argument('--dir', dest='dir', type=str, default='/heritrix/output/warcs/',
                        help="Directory path to recursively traverse for files [default: %(default)s]")
    parser.add_argument('--pattern', dest='pattern', type=str, help="File pattern to move [no default]")
    parser.add_argument('--startdate', dest='startDate', type=str,
                        help="Start timestamp to search from, in YYYY-MM-DD:HH.MM.SS format [no default]")
    parser.add_argument('--enddate', dest='endDate', help="Optional end timestamp to search up to [no default]")
    parser.add_argument('--hdfsdir', dest='hdfsDir', help="HDFS directory prefix [no default]")

    # parse arguments
    global args
    args = parser.parse_args()

    # test arguments
    if not os.path.exists(args.dir):
        script_die("Directory argument [%s] doesn't exist" % args.dir)

    if not args.pattern:
        script_die("Pattern argument must be supplied")

    if args.hdfsDir is None:
        script_die("HDFS directory prefix must be supplied")

    if args.startDate:
        try:
            args.startDate = datetime.strptime(args.startDate, "%Y-%m-%d:%H.%M.%S")
        except ValueError:
            script_die("Start date string not in correct YYYY-MM-DD:HH.MM.SS format [%s]" % args.startDate)
    else:
        args.startDate = datetime.now() - timedelta(hours=1)

    if args.endDate:
        try:
            args.endDate = datetime.strptime(args.endDate, "%Y-%m-%d:%H.%M.%S")
        except ValueError:
            script_die("End date string not in correct YYYY-MM-DD:HH.MM.SS format [%s]" % args.endDate)
    else:
        args.endDate = datetime.now()

    if args.startDate >= args.endDate:
        script_die("Start date must be earlier than end date [start: %s, end: %s]" % (args.startDate, args.endDate))

    # construct regex pattern
    global patternRegex
    patternRegex = r"/" + args.pattern + r"$"

    # remove trailing / from directory argument
    if re.search(r'/$', args.dir):
        args.dir = args.dir[:-1]

    # dump arguments
    logger.info("==== Start ==== ==== ====")
    logger.info("%s" % args)
    logger.info("patternRegex: %s" % patternRegex)


def get_checksum(fpFile, on_hdfs=False, hdfsClient=None):
    # get hash for local or hdfs file
    if on_hdfs:
        with hdfsClient.read(hdfs_path=fpFile) as reader:
            hdfsStream = reader.read()
        fileHash = hashlib.sha256(hdfsStream).hexdigest()
    else:
        getHash = 'sha256sum -b "%s"' % fpFile
        runScript = subprocess.Popen(getHash, stdout=subprocess.PIPE, shell=True)
        out, err = runScript.communicate()
        if err:
            script_die("Failed to gain %s hash [%s]" % (fpFile, err))
        fileHash = out.split(" ")[0]

    # test hash
    logger.debug("file %s hash %s" % (fpFile, fileHash))
    if len(fileHash) != 64:
        script_die("%s hash not 64 character length [%s]" % (fpFile, len(fileHash)))
    if not all(c in string.hexdigits for c in fileHash):
        script_die("%s hash not all hex [%s]" % (fpFile, fileHash))

    return fileHash


# main --------------
if __name__ == "__main__":
    setup_logging()
    get_args()

    # Set up client:
    hdfsClient = InsecureClient('http://hadoop:50070/', user='root')

    # traverse directory argument
    for dirName, subdirList, fileList in os.walk(args.dir):

        # for each file in scope to be copied
        for localFn in fileList:
            logger.debug("Looking at [%s]/[%s]" % (dirName, localFn))
            localFile = "%s/%s" % (dirName, localFn)
            hdfsFile = args.hdfsDir + localFile
            if not re.search(patternRegex, localFile):
                logger.debug("Not pattern match, skipping localFile: %s" % localFile)
                continue

            # check within start/end date
            localModtime = datetime.fromtimestamp(os.path.getmtime(localFile))
            if localModtime < args.startDate or localModtime > args.endDate:
                logger.debug("Out of date range, skipping localFile: %s [%s]" % (localFile, localModtime))
                continue

            # get local file hash and size
            localHash = get_checksum(localFile)
            localSize = os.path.getsize(localFile)

            # upload file to HDFS if not already existing
            hdfsFileStatus = hdfsClient.status(hdfsFile, strict=False)
            if hdfsFileStatus == None:
                logger.info('---- ----')
                logger.info("Copying %s to HDFS %s" % (localFile, hdfsFile))
                logger.info("localFile size %i hash %s date %s" % (localSize, localHash, localModtime))
                hdfsClient.upload(local_path=localFile, hdfs_path=hdfsFile, overwrite=False, cleanup=False)
                time.sleep(1)
                hdfsFileStatus = hdfsClient.status(hdfsFile, strict=False)

            # test if local and HDFS same
            if localSize != hdfsFileStatus['length']:
                logger.error("hdfsFile %s size differs %i, %s size %i" % (
                hdfsFile, hdfsFileStatus['length'], localFile, localSize))

            else:
                hdfsHash = get_checksum(hdfsFile, on_hdfs=True, hdfsClient=hdfsClient)
                if localHash != hdfsHash:
                    logger.debug("hdfsFile %s hash differs %s, %s hash %s" % (hdfsFile, hdfsHash, localFile, localHash))

                else:
                    # if uploaded HDFS file hash same as local file hash, delete local file
                    logger.info("hdfsFile size %i hash %s" % (hdfsFileStatus['length'], hdfsHash))
                    logger.info("Deleting %s" % localFile)
                    os.remove(localFile)

    logger.info("==== Stop  ==== ==== ====")
=======
	parser = argparse.ArgumentParser('Copy discovered files to HDFS')
	parser.add_argument('--dir', dest='dir', type=str, default='/heritrix/output/warcs/', help="Directory path to recursively traverse for files [default: %(default)s]")
	parser.add_argument('--pattern', dest='pattern', type=str, help="File pattern to move [no default]")
	parser.add_argument('--startdate', dest='startDate', type=str, help="Start timestamp to search from, in YYYY-MM-DD:HH.MM.SS format [no default]")
	parser.add_argument('--enddate', dest='endDate', help="Optional end timestamp to search up to [no default]")
	parser.add_argument('--hdfsdir', dest='hdfsDir', help="HDFS directory prefix [no default]")

	# parse arguments
	global args
	args = parser.parse_args()

	# test arguments
	if not os.path.exists(args.dir):
		script_die("Directory argument [%s] doesn't exist" % args.dir)

	if not args.pattern:
		script_die("Pattern argument must be supplied")

	if not args.hdfsDir:
		script_die("HDFS directory prefix must be supplied")

	if args.startDate:
		try:
			args.startDate = datetime.strptime(args.startDate, "%Y-%m-%d:%H.%M.%S")
		except ValueError:
			script_die("Start date string not in correct YYYY-MM-DD:HH.MM.SS format [%s]" % args.startDate)
	else:
		args.startDate = datetime.now() - timedelta(hours=24)

	if args.endDate:
		try:
			args.endDate = datetime.strptime(args.endDate, "%Y-%m-%d:%H.%M.%S")
		except ValueError:
			script_die("End date string not in correct YYYY-MM-DD:HH.MM.SS format [%s]" % args.endDate)
	else:
		args.endDate = datetime.now() - timedelta(hours=1)

	if args.startDate >= args.endDate:
		script_die("Start date must be earlier than end date [start: %s, end: %s]" % (args.startDate, args.endDate))

	# construct regex pattern
	global patternRegex
	patternRegex = r"/" + args.pattern + r"$"

	# remove trailing / from directory argument
	if re.search(r'/$', args.dir):
		args.dir = args.dir[:-1]

	# dump arguments
	logger.info("==== Start ==== ==== ====")
	logger.info("%s" % args)
	logger.info("patternRegex: %s" % patternRegex)

def get_checksum(fpFile, on_hdfs=False):
	# get hash for local or hdfs file
	if on_hdfs:
		with hdfsClient.read(hdfs_path=fpFile) as reader:
			hdfsStream = reader.read()
		fileHash = hashlib.sha256(hdfsStream).hexdigest()
	else:
		getHash = 'sha256sum -b "%s"' % fpFile
		runScript = subprocess.Popen(getHash, stdout=subprocess.PIPE, shell=True)
		out, err = runScript.communicate()
		if err:
			script_die("Failed to gain %s hash [%s]" % (fpFile, err))
		fileHash = out.split(" ")[0]

	# test hash
	logger.debug("file %s hash %s" % (fpFile, fileHash))
	if len(fileHash) != 64:
		script_die("%s hash not 64 character length [%s]" % (fpFile, len(fileHash)))
	if not all(c in string.hexdigits for c in fileHash):
		script_die("%s hash not all hex [%s]" % (fpFile, fileHash))

	return fileHash

# main --------------
if __name__ == "__main__":
	setup_logging()
	get_args()

	# traverse directory argument
	for dirName, subdirList, fileList in os.walk(args.dir):

		# for each file in scope to be copied
		for localFn in fileList:
			localFile = "%s/%s" % (dirName, localFn)
			hdfsFile = args.hdfsDir + localFile
			hdfsDir = args.hdfsDir + dirName
			if not re.search(patternRegex, localFile):
				logger.debug("Not pattern match, skipping localFile: %s" % localFile)
				continue

			# check within start/end date
			localModtime = datetime.fromtimestamp(os.path.getmtime(localFile))
			if localModtime < args.startDate or localModtime > args.endDate:
				logger.debug("Out of date range, skipping localFile: %s [%s]" % (localFile, localModtime))
				continue

			# get local file hash and size
			localHash = get_checksum(localFile)
			localSize = os.path.getsize(localFile)

			# upload file to HDFS if not already existing
			hdfsFileStatus = hdfsClient.status(hdfsFile, strict=False)
			if hdfsFileStatus == None:
				logger.info('---- ----')
				logger.info("Copying %s to HDFS %s" % (localFile, hdfsFile))
				logger.info("localFile size %i hash %s date %s" % (localSize, localHash, localModtime))
				hdfsClient.upload(local_path=localFile, hdfs_path=hdfsDir, overwrite=True)
				time.sleep(1)
				hdfsFileStatus = hdfsClient.status(hdfsFile, strict=False)

			# test if local and HDFS same
			if localSize != hdfsFileStatus['length']:
				logger.error("hdfsFile %s size differs %i, %s size %i" % (hdfsFile, hdfsFileStatus['length'], localFile, localSize))

			else:
				hdfsHash = get_checksum(hdfsFile, on_hdfs=True)
				if localHash != hdfsHash:
					logger.debug("hdfsFile %s hash differs %s, %s hash %s" % (hdfsFile, hdfsHash, localFile, localHash))

				else:
					# if uploaded HDFS file hash same as local file hash, delete local file
					logger.info("hdfsFile size %i hash %s" % (hdfsFileStatus['length'], hdfsHash))
					logger.info("Deleting %s" % localFile)
					os.remove(localFile)

			time.sleep(1)

	logger.info("==== Stop  ==== ==== ====")
>>>>>>> 009dc965
<|MERGE_RESOLUTION|>--- conflicted
+++ resolved
@@ -49,7 +49,6 @@
 
 
 def get_args():
-<<<<<<< HEAD
     parser = argparse.ArgumentParser('Copy discovered files to HDFS')
     parser.add_argument('--webhdfs-prefix', dest='webhdfs_prefix', default='http://hdfs.gtw.wa.bl.uk:14000',
                         help="WebHDFS prefix to use [default: %(default)s")
@@ -83,7 +82,7 @@
         except ValueError:
             script_die("Start date string not in correct YYYY-MM-DD:HH.MM.SS format [%s]" % args.startDate)
     else:
-        args.startDate = datetime.now() - timedelta(hours=1)
+        args.startDate = datetime.now() - timedelta(hours=24)
 
     if args.endDate:
         try:
@@ -91,7 +90,7 @@
         except ValueError:
             script_die("End date string not in correct YYYY-MM-DD:HH.MM.SS format [%s]" % args.endDate)
     else:
-        args.endDate = datetime.now()
+        args.endDate = datetime.now() - timedelta(minutes=10)
 
     if args.startDate >= args.endDate:
         script_die("Start date must be earlier than end date [start: %s, end: %s]" % (args.startDate, args.endDate))
@@ -106,7 +105,7 @@
 
     # dump arguments
     logger.info("==== Start ==== ==== ====")
-    logger.info("%s" % args)
+    logger.info("args: %s" % args)
     logger.info("patternRegex: %s" % patternRegex)
 
 
@@ -189,138 +188,6 @@
                     logger.info("hdfsFile size %i hash %s" % (hdfsFileStatus['length'], hdfsHash))
                     logger.info("Deleting %s" % localFile)
                     os.remove(localFile)
+            time.sleep(1)
 
-    logger.info("==== Stop  ==== ==== ====")
-=======
-	parser = argparse.ArgumentParser('Copy discovered files to HDFS')
-	parser.add_argument('--dir', dest='dir', type=str, default='/heritrix/output/warcs/', help="Directory path to recursively traverse for files [default: %(default)s]")
-	parser.add_argument('--pattern', dest='pattern', type=str, help="File pattern to move [no default]")
-	parser.add_argument('--startdate', dest='startDate', type=str, help="Start timestamp to search from, in YYYY-MM-DD:HH.MM.SS format [no default]")
-	parser.add_argument('--enddate', dest='endDate', help="Optional end timestamp to search up to [no default]")
-	parser.add_argument('--hdfsdir', dest='hdfsDir', help="HDFS directory prefix [no default]")
-
-	# parse arguments
-	global args
-	args = parser.parse_args()
-
-	# test arguments
-	if not os.path.exists(args.dir):
-		script_die("Directory argument [%s] doesn't exist" % args.dir)
-
-	if not args.pattern:
-		script_die("Pattern argument must be supplied")
-
-	if not args.hdfsDir:
-		script_die("HDFS directory prefix must be supplied")
-
-	if args.startDate:
-		try:
-			args.startDate = datetime.strptime(args.startDate, "%Y-%m-%d:%H.%M.%S")
-		except ValueError:
-			script_die("Start date string not in correct YYYY-MM-DD:HH.MM.SS format [%s]" % args.startDate)
-	else:
-		args.startDate = datetime.now() - timedelta(hours=24)
-
-	if args.endDate:
-		try:
-			args.endDate = datetime.strptime(args.endDate, "%Y-%m-%d:%H.%M.%S")
-		except ValueError:
-			script_die("End date string not in correct YYYY-MM-DD:HH.MM.SS format [%s]" % args.endDate)
-	else:
-		args.endDate = datetime.now() - timedelta(hours=1)
-
-	if args.startDate >= args.endDate:
-		script_die("Start date must be earlier than end date [start: %s, end: %s]" % (args.startDate, args.endDate))
-
-	# construct regex pattern
-	global patternRegex
-	patternRegex = r"/" + args.pattern + r"$"
-
-	# remove trailing / from directory argument
-	if re.search(r'/$', args.dir):
-		args.dir = args.dir[:-1]
-
-	# dump arguments
-	logger.info("==== Start ==== ==== ====")
-	logger.info("%s" % args)
-	logger.info("patternRegex: %s" % patternRegex)
-
-def get_checksum(fpFile, on_hdfs=False):
-	# get hash for local or hdfs file
-	if on_hdfs:
-		with hdfsClient.read(hdfs_path=fpFile) as reader:
-			hdfsStream = reader.read()
-		fileHash = hashlib.sha256(hdfsStream).hexdigest()
-	else:
-		getHash = 'sha256sum -b "%s"' % fpFile
-		runScript = subprocess.Popen(getHash, stdout=subprocess.PIPE, shell=True)
-		out, err = runScript.communicate()
-		if err:
-			script_die("Failed to gain %s hash [%s]" % (fpFile, err))
-		fileHash = out.split(" ")[0]
-
-	# test hash
-	logger.debug("file %s hash %s" % (fpFile, fileHash))
-	if len(fileHash) != 64:
-		script_die("%s hash not 64 character length [%s]" % (fpFile, len(fileHash)))
-	if not all(c in string.hexdigits for c in fileHash):
-		script_die("%s hash not all hex [%s]" % (fpFile, fileHash))
-
-	return fileHash
-
-# main --------------
-if __name__ == "__main__":
-	setup_logging()
-	get_args()
-
-	# traverse directory argument
-	for dirName, subdirList, fileList in os.walk(args.dir):
-
-		# for each file in scope to be copied
-		for localFn in fileList:
-			localFile = "%s/%s" % (dirName, localFn)
-			hdfsFile = args.hdfsDir + localFile
-			hdfsDir = args.hdfsDir + dirName
-			if not re.search(patternRegex, localFile):
-				logger.debug("Not pattern match, skipping localFile: %s" % localFile)
-				continue
-
-			# check within start/end date
-			localModtime = datetime.fromtimestamp(os.path.getmtime(localFile))
-			if localModtime < args.startDate or localModtime > args.endDate:
-				logger.debug("Out of date range, skipping localFile: %s [%s]" % (localFile, localModtime))
-				continue
-
-			# get local file hash and size
-			localHash = get_checksum(localFile)
-			localSize = os.path.getsize(localFile)
-
-			# upload file to HDFS if not already existing
-			hdfsFileStatus = hdfsClient.status(hdfsFile, strict=False)
-			if hdfsFileStatus == None:
-				logger.info('---- ----')
-				logger.info("Copying %s to HDFS %s" % (localFile, hdfsFile))
-				logger.info("localFile size %i hash %s date %s" % (localSize, localHash, localModtime))
-				hdfsClient.upload(local_path=localFile, hdfs_path=hdfsDir, overwrite=True)
-				time.sleep(1)
-				hdfsFileStatus = hdfsClient.status(hdfsFile, strict=False)
-
-			# test if local and HDFS same
-			if localSize != hdfsFileStatus['length']:
-				logger.error("hdfsFile %s size differs %i, %s size %i" % (hdfsFile, hdfsFileStatus['length'], localFile, localSize))
-
-			else:
-				hdfsHash = get_checksum(hdfsFile, on_hdfs=True)
-				if localHash != hdfsHash:
-					logger.debug("hdfsFile %s hash differs %s, %s hash %s" % (hdfsFile, hdfsHash, localFile, localHash))
-
-				else:
-					# if uploaded HDFS file hash same as local file hash, delete local file
-					logger.info("hdfsFile size %i hash %s" % (hdfsFileStatus['length'], hdfsHash))
-					logger.info("Deleting %s" % localFile)
-					os.remove(localFile)
-
-			time.sleep(1)
-
-	logger.info("==== Stop  ==== ==== ====")
->>>>>>> 009dc965
+    logger.info("==== Stop  ==== ==== ====")