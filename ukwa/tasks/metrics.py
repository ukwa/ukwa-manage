import luigi
from prometheus_client import CollectorRegistry, Gauge
from ukwa.tasks.backup.postgresql import BackupProductionW3ACTPostgres

# --------------------------------------------------------------------------
# Metrics definitions:
# --------------------------------------------------------------------------


def record_task_outcome(registry, task, value):
    # type: (CollectorRegistry, luigi.Task, int) -> None
    g = Gauge('ukwa_task_event_timestamp', 'Timestamp of this task event.',
              labelnames=['task_namespace'], registry=registry)
    g.labels(task_namespace=task.task_namespace).set_to_current_time()
    g2 = Gauge('ukwa_task_status', 'Record a 1 if a task ran, 0 if a task failed.',
               labelnames=['task_namespace'], registry=registry)
    g2.labels(task_namespace=task.task_namespace).set(value)
    task


def record_db_backup_metrics(registry, task):
    # type: (CollectorRegistry, BackupProductionW3ACTPostgres) -> None
    g = Gauge('ukwa_task_database_backup_size_bytes', 'Size of a database backup.',
              labelnames=['db'], registry=registry)
    g.labels(db='w3act').set(task.get_backup_size())
<<<<<<< HEAD


if __name__ == '__main__':
    # An example task to test with:
    task = BackupProductionW3ACTPostgres()
    #celebrate_any_success(task)
=======
>>>>>>> 59375914
<|MERGE_RESOLUTION|>--- conflicted
+++ resolved
@@ -23,12 +23,3 @@
     g = Gauge('ukwa_task_database_backup_size_bytes', 'Size of a database backup.',
               labelnames=['db'], registry=registry)
     g.labels(db='w3act').set(task.get_backup_size())
-<<<<<<< HEAD
-
-
-if __name__ == '__main__':
-    # An example task to test with:
-    task = BackupProductionW3ACTPostgres()
-    #celebrate_any_success(task)
-=======
->>>>>>> 59375914
